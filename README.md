# goconst

Find repeated strings that could be replaced by a constant.

### Get Started

    $ go get github.com/jgautheron/goconst
    $ goconst -path $GOPATH/src/github.com/cockroachdb/cockroach/...

### Usage

```
Usage:

  goconst -path <directory>

Flags:

  -path              path to be scanned for imports
  -ignore            exclude files matching the given regular expression
<<<<<<< HEAD
  -ignore-tests      exclude tests from the search (default: true)
  -min-occurrences   report from how many occurrences (default: 2)
  -match-constant    look for existing constants matching the strings
=======
  -ignore-tests      exclude tests from the search
  -match-constant    try to find an existing constant
>>>>>>> 5d205ee1
  -output            output formatting (text or json)

Examples

  goconst -path $GOPATH/src/github.com/cockroachdb/cockroach/... -ignore "sql|rpc"
  goconst -path $GOPATH/src/github.com/cockroachdb/cockroach -min-occurrences 3 -output json
```<|MERGE_RESOLUTION|>--- conflicted
+++ resolved
@@ -18,17 +18,11 @@
 
   -path              path to be scanned for imports
   -ignore            exclude files matching the given regular expression
-<<<<<<< HEAD
   -ignore-tests      exclude tests from the search (default: true)
   -min-occurrences   report from how many occurrences (default: 2)
   -match-constant    look for existing constants matching the strings
-=======
-  -ignore-tests      exclude tests from the search
-  -match-constant    try to find an existing constant
->>>>>>> 5d205ee1
-  -output            output formatting (text or json)
 
-Examples
+Examples:
 
   goconst -path $GOPATH/src/github.com/cockroachdb/cockroach/... -ignore "sql|rpc"
   goconst -path $GOPATH/src/github.com/cockroachdb/cockroach -min-occurrences 3 -output json
